--- conflicted
+++ resolved
@@ -228,14 +228,9 @@
             wav, length, hparams, interp_uv=self.binarization_args['interp_uv']
         )
         if uv.all():  # All unvoiced
-<<<<<<< HEAD
-            raise BinarizationError(f'Empty gt f0 in \'{item_name}\'.')
-        processed_input['f0'] = gt_f0.astype(np.float32)
-=======
             print(f'Skipped \'{item_name}\': empty gt f0')
             return None
-        processed_input['f0'] = torch.from_numpy(gt_f0).float()
->>>>>>> 07261287
+        processed_input['f0'] = gt_f0.astype(np.float32)
 
         # get ground truth dur
         processed_input['mel2ph'] = get_mel2ph_torch(self.lr, torch.from_numpy(processed_input['ph_dur']), length, hparams).cpu().numpy()
